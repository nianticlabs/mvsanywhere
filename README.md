# DoubleTake: Geometry Guided Depth Estimation

This is the reference PyTorch implementation for training and testing MVS depth estimation models using the method described in

> **DoubleTake: Geometry Guided Depth Estimation**
>
> [Mohamed Sayed](https://masayed.com), [Filippo Aleotti](https://filippoaleotti.github.io/website/), [Jamie Watson](https://www.linkedin.com/in/jamie-watson-544825127/), [Zawar Qureshi](https://qureshizawar.github.io/), [Guillermo Garcia-Hernando](), [Gabriel Brostow](http://www0.cs.ucl.ac.uk/staff/g.brostow/), [Sara Vicente](https://scholar.google.co.uk/citations?user=7wWsNNcAAAAJ&hl=en) and  [Michael Firman](http://www.michaelfirman.co.uk).
>
> [Paper, ECCV 2024 (arXiv pdf)](), [Supplemental Material](), [Project Page](https://nianticlabs.github.io/doubletake/), [Video](https://www.youtube.com/watch?v=IklQ5AHNdI8&feature=youtu.be)

<p align="center">
  <img src="media/teaser.jpeg" alt="example output" width="720" />
</p>


This code is for non-commercial use; please see the [license file](LICENSE) for terms. If you do find any part of this codebase helpful, please cite our paper using the BibTex below and link this repo. Thanks!

## Table of Contents

  * [🗺️ Overview](#%EF%B8%8F-overview)
  * [⚙️ Setup](#%EF%B8%8F-setup)
  * [📦 Pretrained Models](#-pretrained-models)
  * [🏃 Running out of the box!](#-running-out-of-the-box)
  * [💾 ScanNetv2 Dataset](#-scannetv2-dataset)
  * [💾 3RScan Dataset](#-3rscan-dataset)
  * [📊 Testing and Evaluation](#-testing-and-evaluation)
  * [📊 Mesh Metrics](#-mesh-metrics)
  * [📝🧮👩‍💻 Notation for Transformation Matrices](#-notation-for-transformation-matrices)
  * [🗺️ World Coordinate System](#%EF%B8%8F-world-coordinate-system)
  * [🙏 Acknowledgements](#-acknowledgements)
  * [📜 BibTeX](#-bibtex)
  * [👩‍⚖️ License](#%EF%B8%8F-license)

## 🗺️ Overview

DoubleTake takes as input posed RGB images, and outputs a depth map for a target image.

## ⚙️ Setup

We are going to create a new Mamba environment called `doubletake`. If you don't have Mamba, you can install it with:

```shell
make install-mamba
```

```shell
make create-mamba-env
mamba activate doubletake
```

## 📦 Pretrained Models

Download a pretrained model into the `weights/` folder.

We provide the following models (scores are with online default keyframes):

| `--config`  | Model  | Abs Diff↓| Sq Rel↓ | delta < 1.05↑| Chamfer↓ | F-Score↑ |
|-------------|----------|--------------------|---------|---------|--------------|----------|
| Online/Incremental using `test_incremental.py` | | | | | | |
| [`configs/models/doubletake_model.yaml`](https://drive.google.com/file/d/1hCuKZjEq-AghrYAmFxJs_4eeixIlP488/view?usp=sharing) | Ours from paper | .0754 | .0109 | 80.29 | 5.03 | 0.689 |
| [`configs/models/doubletake_small_model.yaml`](https://drive.google.com/file/d/1hCuKZjEq-AghrYAmFxJs_4eeixIlP488/view?usp=sharing) | Ours fast from paper | .0825 | .0124 | 76.7 | 5.53 | 0.649 |
| [`simplerecon_model.yaml`](https://drive.google.com/file/d/13lW-VPgsl2eAo95E87RKWoK8KUZelkUK/view?usp=sharing) | SimpleRecon | 0.0873 | 0.0128 | 74.1 | 5.29 | 0.668 |
| Offline/Two Pass using `test_two_pass.py` | | | | | | |
| [`configs/models/doubletake_model.yaml`](https://drive.google.com/file/d/1hCuKZjEq-AghrYAmFxJs_4eeixIlP488/view?usp=sharing) | Ours from paper | .0624 | .0092 | 86.64 | 4.42 | 0.742 |
| [`configs/models/doubletake_small_model.yaml`](https://drive.google.com/file/d/1hCuKZjEq-AghrYAmFxJs_4eeixIlP488/view?usp=sharing) | Ours fast from paper | .0825 | .0124 | 76.7 | 5.53 | 0.649 |
| [`simplerecon_model.yaml`](https://drive.google.com/file/d/13lW-VPgsl2eAo95E87RKWoK8KUZelkUK/view?usp=sharing) | SimpleRecon | 0.0812 | 0.0118 | 77.0 | 5.05 | 0.687 |
| No hint using `test_no_hint` | | | | | | |


`hero_model` is the one we use in the paper as **Ours**

## 🚀 Speed

| `--config` |  Model | Inference Speed (`--batch_size 1`) | Inference GPU memory  | Approximate training time   |
|------------|------------|------------|-------------------------|-----------------------------|
| `hero_model` | Hero, Metadata + Resnet | 130ms / 70ms (speed optimized) | 2.6GB / 5.7GB (speed optimized)        | 36 hours                    |


## 🏃 Running out of the box!

We've now included two scans for people to try out immediately with the code. You can download these scans [from here](https://drive.google.com/file/d/1x-auV7vGCMdu5yZUMPcoP83p77QOuasT/view?usp=sharing).

Steps:
1. Download weights for the `hero_model` into the weights directory.
2. Download the scans and unzip them to a directory of your choosing.
3. Modify the value for the option `dataset_path` in `configs/data/vdr_dense.yaml` to the base path of the unzipped vdr folder.
4. You should be able to run it! Something like this will work:

```bash
CUDA_VISIBLE_DEVICES=0 python test.py --name HERO_MODEL \
            --output_base_path OUTPUT_PATH \
            --config_file configs/models/hero_model.yaml \
            --load_weights_from_checkpoint weights/hero_model.ckpt \
            --data_config configs/data/vdr_dense.yaml \
            --num_workers 8 \
            --batch_size 2 \
            --fast_cost_volume \
            --run_fusion \
            --depth_fuser open3d \
            --fuse_color \
            --dump_depth_visualization;
```

This will output meshes, quick depth viz, and socres when benchmarked against LiDAR depth under `OUTPUT_PATH`. 

This command uses `vdr_dense.yaml` which will generate depths for every frame and fuse them into a mesh. In the paper we report scores with fused keyframes instead, and you can run those using `vdr_default.yaml`. You can also use `dense_offline` tuples by instead using `vdr_dense_offline.yaml`.



See the section below on testing and evaluation. Make sure to use the correct config flags for datasets. 

## 💾 ScanNetv2 Dataset
We've written a quick tutorial and included modified scripts to help you with downloading and extracting ScanNetv2. You can find them at [data_scripts/scannet_wrangling_scripts/](data_scripts/scannet_wrangling_scripts)

You should change the `dataset_path` config argument for ScanNetv2 data configs at `configs/data/` to match where your dataset is.

The codebase expects ScanNetv2 to be in the following format:

    dataset_path
        scans_test (test scans)
            scene0707
                scene0707_00_vh_clean_2.ply (gt mesh)
                sensor_data
                    frame-000261.pose.txt
                    frame-000261.color.jpg 
                    frame-000261.color.512.png (optional, image at 512x384)
                    frame-000261.color.640.png (optional, image at 640x480)
                    frame-000261.depth.png (full res depth, stored scale *1000)
                    frame-000261.depth.256.png (optional, depth at 256x192 also
                                                scaled)
                scene0707.txt (scan metadata and image sizes)
                intrinsic
                    intrinsic_depth.txt
                    intrinsic_color.txt
            ...
        scans (val and train scans)
            scene0000_00
                (see above)
            scene0000_01
            ....

In this example `scene0707.txt` should contain the scan's metadata:

        colorHeight = 968
        colorToDepthExtrinsics = 0.999263 -0.010031 0.037048 ........
        colorWidth = 1296
        depthHeight = 480
        depthWidth = 640
        fx_color = 1170.187988
        fx_depth = 570.924255
        fy_color = 1170.187988
        fy_depth = 570.924316
        mx_color = 647.750000
        mx_depth = 319.500000
        my_color = 483.750000
        my_depth = 239.500000
        numColorFrames = 784
        numDepthFrames = 784
        numIMUmeasurements = 1632

`frame-000261.pose.txt` should contain pose in the form:

        -0.384739 0.271466 -0.882203 4.98152
        0.921157 0.0521417 -0.385682 1.46821
        -0.0587002 -0.961035 -0.270124 1.51837

`frame-000261.color.512.png` and `frame-000261.color.640.png` are precached resized versions of the original image to save load and compute time during training and testing. `frame-000261.depth.256.png` is also a 
precached resized version of the depth map. 

All resized precached versions of depth and images are nice to have but not 
required. If they don't exist, the full resolution versions will be loaded, and downsampled on the fly.


## 🖼️🖼️🖼️ Frame Tuples

By default, we estimate a depth map for each keyframe in a scan. We use DeepVideoMVS's heuristic for keyframe separation and construct tuples to match. We use the depth maps at these keyframes for depth fusion. For each keyframe, we associate a list of source frames that will be used to build the cost volume. We also use dense tuples, where we predict a depth map for each frame in the data, and not just at specific keyframes; these are mostly used for visualization.

We generate and export a list of tuples across all scans that act as the dataset's elements. We've precomputed these lists and they are available at `data_splits` under each dataset's split. For ScanNet's test scans they are at `data_splits/ScanNetv2/standard_split`. Our core depth numbers are computed using `data_splits/ScanNetv2/standard_split/test_eight_view_deepvmvs.txt`.



Here's a quick taxonamy of the type of tuples for test:

- `default`: a tuple for every keyframe following DeepVideoMVS where all source frames are in the past. Used for all depth and mesh evaluation unless stated otherwise. For ScanNet use `data_splits/ScanNetv2/standard_split/test_eight_view_deepvmvs.txt`.
- `offline`: a tuple for every frame in the scan where source frames can be both in the past and future relative to the current frame. These are useful when a scene is captured offline, and you want the best accuracy possible. With online tuples, the cost volume will contain empty regions as the camera moves away and all source frames lag behind; however with offline tuples, the cost volume is full on both ends, leading to a better scale (and metric) estimate.
- `dense`: an online tuple (like default) for every frame in the scan where all source frames are in the past. For ScanNet this would be `data_splits/ScanNetv2/standard_split/test_eight_view_deepvmvs_dense.txt`.
- `offline`: an offline tuple for every keyframefor every keyframe in the scan.


For the train and validation sets, we follow the same tuple augmentation strategy as in DeepVideoMVS and use the same core generation script.

If you'd like to generate these tuples yourself, you can use the scripts at `data_scripts/generate_train_tuples.py` for train tuples and `data_scripts/generate_test_tuples.py` for test tuples. These follow the same config format as `test.py` and will use whatever dataset class you build to read pose informaiton.

Example for test:

```bash
# default tuples
python ./data_scripts/generate_test_tuples.py 
    --data_config configs/data/scannet/scannet_default_test.yaml
    --num_workers 16

# dense tuples
python ./data_scripts/generate_test_tuples.py 
    --data_config configs/data/scannet_dense_test.yaml
    --num_workers 16
```

Examples for train:

```bash
# train
python ./data_scripts/generate_train_tuples.py 
    --data_config configs/data/scannet/scannet_default_train.yaml
    --num_workers 16

# val
python ./data_scripts/generate_val_tuples.py 
    --data_config configs/data/scannet/scannet_default_val.yaml
    --num_workers 16
```

These scripts will first check each frame in the dataset to make sure it has an existing RGB frame, an existing depth frame (if appropriate for the dataset), and also an existing and valid pose file. It will save these `valid_frames` in a text file in each scan's folder, but if the directory is read only, it will ignore saving a `valid_frames` file and generate tuples anyway.


## 💾 3RScan Dataset

This section explains how to prepare 3RScan for testing:

Please download and extract the dataset by following the instructions [here](https://github.com/WaldJohannaU/3RScan).

The dataset should be formatted like so:

```
<dataset_path>
  <scanId>
  |-- mesh.refined.v2.obj
      Reconstructed mesh
  |-- mesh.refined.mtl
      Corresponding material file
  |-- mesh.refined_0.png
      Corresponding mesh texture
  |-- sequence.zip
      Calibrated RGB-D sensor stream with color and depth frames, camera poses
  |-- labels.instances.annotated.v2.ply
      Visualization of semantic segmentation
  |-- mesh.refined.0.010000.segs.v2.json
      Over-segmentation of annotation mesh
  |-- semseg.v2.json
            Instance segmentation of the mesh (contains the labels)
```

Please make sure to extract each `sequence.zip` inside every scanId folder.

We provide the frame tuple files for this dataset (see for eg. `data_splits/3rscan/test_eight_view_deepvmvs.txt`) but if you need recreate them, you can do so by following the instructions [here](https://github.com/nianticlabs/simplerecon/tree/main?tab=readme-ov-file#%EF%B8%8F%EF%B8%8F%EF%B8%8F-frame-tuples).

NOTE: we only use 3RScan dataset for testing and the data split used (`data_splits/3rscan/3rscan_test.txt`) corresponds to the validation split in the original dataset repo (`splits/val.txt`). We use the val split as the transformations that align the reference scan to the rescans are readily available for the train and val splits. 


## 📊 Testing and Evaluation

### Depth Evaluation

You can evaluate our model on the depth benchmark of ScanNetv2 using the following commands:

```shell
python -m scripts.evaluation incremental
python -m scripts.evaluation two_pass
```

**TSDF Fusion**

To run TSDF fusion provide the `--run_fusion` flag. You have two choices for 
fusers
1) `--depth_fuser ours` (default) will use our fuser, whose meshes are used 
    in most visualizations and for scores. This fuser does not support 
    color. We've provided a custom branch of scikit-image with our custom
    implementation of `measure.matching_cubes` that allows single walled. We use 
    single walled meshes for evaluation. If this is isn't important to you, you
    can set the export_single_mesh to `False` for call to `export_mesh` in `test.py`.
2) `--depth_fuser open3d` will use the open3d depth fuser. This fuser 
    supports color and you can enable this by using the `--fuse_color` flag. 

By default, depth maps will be clipped to 3m for fusion and a tsdf 
resolution of 0.04m<sup>3</sup> will be used, but you can change that by changing both 
`--max_fusion_depth` and `--fusion_resolution`

You can optionnally ask for predicted depths used for fusion to be masked 
when no vaiid MVS information exists using `--mask_pred_depths`. This is not 
enabled by default.

Meshes will be stored under `results_path/meshes/`.

```bash
# Example command to fuse depths to get meshes
CUDA_VISIBLE_DEVICES=0 python test.py --name HERO_MODEL \
            --output_base_path OUTPUT_PATH \
            --config_file configs/models/hero_model.yaml \
            --load_weights_from_checkpoint weights/hero_model.ckpt \
            --data_config configs/data/scannet/scannet_default_test.yaml \
            --num_workers 8 \
            --run_fusion \
            --batch_size 8;
```

**Cache depths**

You can optionally store depths by providing the `--cache_depths` flag. 
They will be stored at `results_path/depths`.

```bash
# Example command to compute scores and cache depths
CUDA_VISIBLE_DEVICES=0 python test.py --name HERO_MODEL \
            --output_base_path OUTPUT_PATH \
            --config_file configs/models/hero_model.yaml \
            --load_weights_from_checkpoint weights/hero_model.ckpt \
            --data_config configs/data/scannet/scannet_default_test.yaml \
            --num_workers 8 \
            --cache_depths \
            --batch_size 8;

# Example command to fuse depths to get color meshes
CUDA_VISIBLE_DEVICES=0 python test.py --name HERO_MODEL \
            --output_base_path OUTPUT_PATH \
            --config_file configs/models/hero_model.yaml \
            --load_weights_from_checkpoint weights/hero_model.ckpt \
            --data_config configs/data/scannet/scannet_default_test.yaml \
            --num_workers 8 \
            --run_fusion \
            --depth_fuser open3d \
            --fuse_color \
            --batch_size 4;
```
**Quick viz**

There are other scripts for deeper visualizations of output depths and 
fusion, but for quick export of depth map visualization you can use 
`--dump_depth_visualization`. Visualizations will be stored at `results_path/viz/quick_viz/`.


```bash
# Example command to output quick depth visualizations
CUDA_VISIBLE_DEVICES=0 python test.py --name HERO_MODEL \
            --output_base_path OUTPUT_PATH \
            --config_file configs/models/hero_model.yaml \
            --load_weights_from_checkpoint weights/hero_model.ckpt \
            --data_config configs/data/scannet/scannet_default_test.yaml \
            --num_workers 8 \
            --dump_depth_visualization \
            --batch_size 4;
```

### Revisit Evaluation

You can evaluate our model in the revist scenario (i.e using the geometry from a previous visit as ‘hints’ for our current depth estimates) on the 3RScan dataset by running the following command:

```bash
CUDA_VISIBLE_DEVICES=0 python -m doubletake.test_revisit \
            --config_file configs/models/doubletake_model.yaml \
            --load_weights_from_checkpoint ./models/doubletake_model.ckpt \
            --data_config configs/data/3rscan/3rscan_test.yaml \
            --dataset_path PATH/TO/3RScan_dataset \
            --num_workers 12 \
            --batch_size 6 \
            --output_base_path ./outputs/ \
            --depth_hint_aug 0.0 \
            --load_empty_hint \
            --name final_model_3rscan_revisit \
            --run_fusion \
            --rotate_images \
            --cache_depths
```

## 📊 Mesh Metrics

We use a mesh evaluation protocol similar to TransformerFusion's, but use occlusion masks that better fit available geometry in the ground truth.

```bash
CUDA_VISIBLE_DEVICES=0 python scripts/evals/mesh_eval.py \
    --groundtruth_dir SCANNET_TEST_FOLDER_PATH  \
    --prediction_dir ROOT_PRED_DIRECTORY/SCAN_NAME.ply \
```
 


## 📝🧮👩‍💻 Notation for Transformation Matrices

__TL;DR:__ `world_T_cam == world_from_cam`  
This repo uses the notation "cam_T_world" to denote a transformation from world to camera points (extrinsics). The intention is to make it so that the coordinate frame names would match on either side of the variable when used in multiplication from *right to left*:

    cam_points = cam_T_world @ world_points

`world_T_cam` denotes camera pose (from cam to world coords). `ref_T_src` denotes a transformation from a source to a reference view.  
Finally this notation allows for representing both rotations and translations such as: `world_R_cam` and `world_t_cam`

## 🗺️ World Coordinate System

This repo is geared towards ScanNet, so while its functionality should allow for any coordinate system (signaled via input flags), the model weights we provide assume a ScanNet coordinate system. This is important since we include ray information as part of metadata. Other datasets used with these weights should be transformed to the ScanNet system. The dataset classes we include will perform the appropriate transforms. 


## 🔨💾 Training Data Preperation
To train a DoubleTake model you'll need the ScanNetv2 dataset and renders of a mesh from an SR model. We provide these
renders.

To generate mesh renders, you'll first need to run a SimpleRecon model and cache those depths to disk. You should
use `scannet_default_train_inference_style.yaml` and `scannet_default_val_inference_style.yaml` for this. These conigs run the model on test-style keyframes 
on both train and val splits. Something like this:

```bash
CUDA_VISIBLE_DEVICES=0 python -m doubletake.test_no_hint 
    --config_file configs/models/simplerecon_model.yaml
    --load_weights_from_checkpoint simplerecon_model_weights.ckpt
    --data_config configs/data/scannet_default_train_inference_style.yaml  
    --num_workers 8
    --batch_size 8
    --cache_depths 
    --run_fusion 
    --output_base_path YOUR_OUTPUT_DIR
    --dataset_path SCANNET_DIR;

CUDA_VISIBLE_DEVICES=0 python -m doubletake.test_no_hint 
    --config_file configs/models/simplerecon_model.yaml
    --load_weights_from_checkpoint simplerecon_model_weights.ckpt
    --data_config configs/data/scannet_default_val_inference_style.yaml  
    --num_workers 8
    --batch_size 8
    --cache_depths 
    --run_fusion 
    --output_base_path YOUR_OUTPUT_DIR
    --dataset_path SCANNET_DIR;
```

With these cached depths, you can generate mesh renders for training:

```bash
<<<<<<< HEAD
CUDA_VISIBLE_DEVICES=0 python ./scripts/render_scripts/render_meshes.py 
--data_config configs/data/scannet/scannet_default_train.yaml 
--cached_depth_path YOUR_OUTPUT_DIR/simplerecon_model/scannet/default/depths 
--output_root renders/partial_renders
--dataset_path SCANNET_DIR
--batch_size 4 
--data_to_render both 
--partial 1;

CUDA_VISIBLE_DEVICES=0 python ./scripts/render_scripts/render_meshes.py 
--data_config configs/data/scannet/scannet_default_train.yaml 
--cached_depth_path YOUR_OUTPUT_DIR/simplerecon_model/scannet/default/depths 
--output_root renders/renders
--dataset_path /mnt/scannet/ 
--batch_size 4 
--data_to_render both 
--partial 0;

CUDA_VISIBLE_DEVICES=0 python ./scripts/render_scripts/render_meshes.py 
--data_config configs/data/scannet/scannet_default_val.yaml 
--cached_depth_path YOUR_OUTPUT_DIR/simplerecon_model/scannet/default/depths 
--output_root renders/partial_renders
--dataset_path SCANNET_DIR
--batch_size 4 
--data_to_render both 
--partial 1;

CUDA_VISIBLE_DEVICES=0 python ./scripts/render_scripts/render_meshes.py 
--data_config configs/data/scannet/scannet_default_val.yaml 
--cached_depth_path YOUR_OUTPUT_DIR/simplerecon_model/scannet/default/depths 
--output_root renders/renders
--dataset_path /mnt/scannet/ 
--batch_size 4
--data_to_render both
--partial 0;
=======
CUDA_VISIBLE_DEVICES=0 python ./scripts/render_scripts/render_meshes.py \
    --data_config configs/data/scannet/scannet_default_train_inference_style.yaml \
    --cached_depth_path YOUR_OUTPUT_DIR/simplerecon_model/scannet/default/depths \
    --output_root renders/partial_renders \
    --dataset_path SCANNET_DIR \
    --batch_size 4 \
    --data_to_render both \
    --partial 1;

CUDA_VISIBLE_DEVICES=0 python ./scripts/render_scripts/render_meshes.py \
    --data_config configs/data/scannet/scannet_default_train_inference_style.yaml \
    --cached_depth_path YOUR_OUTPUT_DIR/simplerecon_model/scannet/default/depths \
    --output_root renders/renders \
    --dataset_path /mnt/scannet/ \
    --batch_size 4 \
    --data_to_render both \
    --partial 0;

CUDA_VISIBLE_DEVICES=0 python ./scripts/render_scripts/render_meshes.py \
    --data_config configs/data/scannet/scannet_default_val_inference_style.yaml \
    --cached_depth_path YOUR_OUTPUT_DIR/simplerecon_model/scannet/default/depths \
    --output_root renders/partial_renders \
    --dataset_path SCANNET_DIR \
    --batch_size 4 \
    --data_to_render both \
    --partial 1;

CUDA_VISIBLE_DEVICES=0 python ./scripts/render_scripts/render_meshes.py \
    --data_config configs/data/scannet/scannet_default_val_inference_style.yaml \
    --cached_depth_path YOUR_OUTPUT_DIR/simplerecon_model/scannet/default/depths \
    --output_root renders/renders \
    --dataset_path /mnt/scannet/ \
    --batch_size 4 \
    --data_to_render both \
    --partial 0;
>>>>>>> ccc7fb20
```

## 🙏 Acknowledgements

The tuple generation scripts make heavy use of a modified version of DeepVideoMVS's [Keyframe buffer](https://github.com/ardaduz/deep-video-mvs/blob/master/dvmvs/keyframe_buffer.py) (thanks Arda and co!).

We'd like to thank the Niantic Raptor R\&D infrastructure team - Saki Shinoda, Jakub Powierza, and Stanimir Vichev - for their valuable infrastructure support.

## 📜 BibTeX

If you find our work useful in your research please consider citing our paper:

```
@inproceedings{sayed2022simplerecon,
  title={DoubleTake: Geometry Guided Depth Estimation},
  author={Sayed, Mohamed and Aleotti, Filippo and Watson, Jamie and Qureshi, Zawar and Garcia-Hernando, Guillermo and Brostow, Gabriel and Vicente, Sara and Firman, Michael},
  booktitle={Proceedings of the European Conference on Computer Vision (ECCV)},
  year={2024},
}
```

## 👩‍⚖️ License

Copyright © Niantic, Inc. 2024. Patent Pending.
All rights reserved.
Please see the [license file](LICENSE) for terms.<|MERGE_RESOLUTION|>--- conflicted
+++ resolved
@@ -57,15 +57,17 @@
 | `--config`  | Model  | Abs Diff↓| Sq Rel↓ | delta < 1.05↑| Chamfer↓ | F-Score↑ |
 |-------------|----------|--------------------|---------|---------|--------------|----------|
 | Online/Incremental using `test_incremental.py` | | | | | | |
-| [`configs/models/doubletake_model.yaml`](https://drive.google.com/file/d/1hCuKZjEq-AghrYAmFxJs_4eeixIlP488/view?usp=sharing) | Ours from paper | .0754 | .0109 | 80.29 | 5.03 | 0.689 |
-| [`configs/models/doubletake_small_model.yaml`](https://drive.google.com/file/d/1hCuKZjEq-AghrYAmFxJs_4eeixIlP488/view?usp=sharing) | Ours fast from paper | .0825 | .0124 | 76.7 | 5.53 | 0.649 |
-| [`simplerecon_model.yaml`](https://drive.google.com/file/d/13lW-VPgsl2eAo95E87RKWoK8KUZelkUK/view?usp=sharing) | SimpleRecon | 0.0873 | 0.0128 | 74.1 | 5.29 | 0.668 |
+| [`configs/models/doubletake_model.yaml`](https://drive.google.com/file/d/1hCuKZjEq-AghrYAmFxJs_4eeixIlP488/view?usp=sharing) | Ours from paper | .0754 | .0109 | 80.29 | 5.03 | .689 |
+| [`configs/models/doubletake_small_model.yaml`](https://drive.google.com/file/d/1hCuKZjEq-AghrYAmFxJs_4eeixIlP488/view?usp=sharing) | Ours fast from paper | .0825 | .0124 | 76.75 | 5.53 | .649 |
+| [`simplerecon_model.yaml`](https://drive.google.com/file/d/13lW-VPgsl2eAo95E87RKWoK8KUZelkUK/view?usp=sharing) | SimpleRecon | .0873 | .0128 | 74.12 | 5.29 | .668 |
 | Offline/Two Pass using `test_two_pass.py` | | | | | | |
-| [`configs/models/doubletake_model.yaml`](https://drive.google.com/file/d/1hCuKZjEq-AghrYAmFxJs_4eeixIlP488/view?usp=sharing) | Ours from paper | .0624 | .0092 | 86.64 | 4.42 | 0.742 |
-| [`configs/models/doubletake_small_model.yaml`](https://drive.google.com/file/d/1hCuKZjEq-AghrYAmFxJs_4eeixIlP488/view?usp=sharing) | Ours fast from paper | .0825 | .0124 | 76.7 | 5.53 | 0.649 |
-| [`simplerecon_model.yaml`](https://drive.google.com/file/d/13lW-VPgsl2eAo95E87RKWoK8KUZelkUK/view?usp=sharing) | SimpleRecon | 0.0812 | 0.0118 | 77.0 | 5.05 | 0.687 |
-| No hint using `test_no_hint` | | | | | | |
-
+| [`configs/models/doubletake_model.yaml`](https://drive.google.com/file/d/1hCuKZjEq-AghrYAmFxJs_4eeixIlP488/view?usp=sharing) | Ours from paper | .0624 | .0092 | 86.64 | 4.42 | .742 |
+| [`configs/models/doubletake_small_model.yaml`](https://drive.google.com/file/d/1hCuKZjEq-AghrYAmFxJs_4eeixIlP488/view?usp=sharing) | Ours fast from paper | .0631 | .0097 | 86.36 | 4.64 | .723 |
+| [`simplerecon_model.yaml`](https://drive.google.com/file/d/13lW-VPgsl2eAo95E87RKWoK8KUZelkUK/view?usp=sharing) | SimpleRecon | .0812 | .0118 | 77.02 | 5.05 | .687 |
+| No hint and online using `test_no_hint` | | | | | | |
+| [`configs/models/doubletake_model.yaml`](https://drive.google.com/file/d/1hCuKZjEq-AghrYAmFxJs_4eeixIlP488/view?usp=sharing) | Ours from paper | .0863 | .0127 | 74.64 | 4.42 | .742 |
+| [`configs/models/doubletake_small_model.yaml`](https://drive.google.com/file/d/1hCuKZjEq-AghrYAmFxJs_4eeixIlP488/view?usp=sharing) | Ours fast from paper | .0938 | .0148 | 72.02 | 5.50 | .650 |
+| [`simplerecon_model.yaml`](https://drive.google.com/file/d/13lW-VPgsl2eAo95E87RKWoK8KUZelkUK/view?usp=sharing) | SimpleRecon | .0873 | .0128 | 74.12 | 5.29 | .668 |
 
 `hero_model` is the one we use in the paper as **Ours**
 
@@ -432,45 +434,8 @@
 With these cached depths, you can generate mesh renders for training:
 
 ```bash
-<<<<<<< HEAD
-CUDA_VISIBLE_DEVICES=0 python ./scripts/render_scripts/render_meshes.py 
---data_config configs/data/scannet/scannet_default_train.yaml 
---cached_depth_path YOUR_OUTPUT_DIR/simplerecon_model/scannet/default/depths 
---output_root renders/partial_renders
---dataset_path SCANNET_DIR
---batch_size 4 
---data_to_render both 
---partial 1;
-
-CUDA_VISIBLE_DEVICES=0 python ./scripts/render_scripts/render_meshes.py 
---data_config configs/data/scannet/scannet_default_train.yaml 
---cached_depth_path YOUR_OUTPUT_DIR/simplerecon_model/scannet/default/depths 
---output_root renders/renders
---dataset_path /mnt/scannet/ 
---batch_size 4 
---data_to_render both 
---partial 0;
-
-CUDA_VISIBLE_DEVICES=0 python ./scripts/render_scripts/render_meshes.py 
---data_config configs/data/scannet/scannet_default_val.yaml 
---cached_depth_path YOUR_OUTPUT_DIR/simplerecon_model/scannet/default/depths 
---output_root renders/partial_renders
---dataset_path SCANNET_DIR
---batch_size 4 
---data_to_render both 
---partial 1;
-
-CUDA_VISIBLE_DEVICES=0 python ./scripts/render_scripts/render_meshes.py 
---data_config configs/data/scannet/scannet_default_val.yaml 
---cached_depth_path YOUR_OUTPUT_DIR/simplerecon_model/scannet/default/depths 
---output_root renders/renders
---dataset_path /mnt/scannet/ 
---batch_size 4
---data_to_render both
---partial 0;
-=======
 CUDA_VISIBLE_DEVICES=0 python ./scripts/render_scripts/render_meshes.py \
-    --data_config configs/data/scannet/scannet_default_train_inference_style.yaml \
+    --data_config configs/data/scannet/scannet_default_train.yaml \
     --cached_depth_path YOUR_OUTPUT_DIR/simplerecon_model/scannet/default/depths \
     --output_root renders/partial_renders \
     --dataset_path SCANNET_DIR \
@@ -479,7 +444,7 @@
     --partial 1;
 
 CUDA_VISIBLE_DEVICES=0 python ./scripts/render_scripts/render_meshes.py \
-    --data_config configs/data/scannet/scannet_default_train_inference_style.yaml \
+    --data_config configs/data/scannet/scannet_default_train.yaml \
     --cached_depth_path YOUR_OUTPUT_DIR/simplerecon_model/scannet/default/depths \
     --output_root renders/renders \
     --dataset_path /mnt/scannet/ \
@@ -488,7 +453,7 @@
     --partial 0;
 
 CUDA_VISIBLE_DEVICES=0 python ./scripts/render_scripts/render_meshes.py \
-    --data_config configs/data/scannet/scannet_default_val_inference_style.yaml \
+    --data_config configs/data/scannet/scannet_default_val.yaml \
     --cached_depth_path YOUR_OUTPUT_DIR/simplerecon_model/scannet/default/depths \
     --output_root renders/partial_renders \
     --dataset_path SCANNET_DIR \
@@ -497,14 +462,13 @@
     --partial 1;
 
 CUDA_VISIBLE_DEVICES=0 python ./scripts/render_scripts/render_meshes.py \
-    --data_config configs/data/scannet/scannet_default_val_inference_style.yaml \
+    --data_config configs/data/scannet/scannet_default_val.yaml \
     --cached_depth_path YOUR_OUTPUT_DIR/simplerecon_model/scannet/default/depths \
     --output_root renders/renders \
     --dataset_path /mnt/scannet/ \
     --batch_size 4 \
     --data_to_render both \
     --partial 0;
->>>>>>> ccc7fb20
 ```
 
 ## 🙏 Acknowledgements
