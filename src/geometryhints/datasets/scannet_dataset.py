--- conflicted
+++ resolved
@@ -589,10 +589,6 @@
             depth_hint_dict: depth hint dict.
         """
         depth_hint_path = os.path.join(self.depth_hint_dir, scan_id, f"rendered_depth_{int(frame_id)}.png")
-<<<<<<< HEAD
-        
-=======
->>>>>>> e1edd6cc
 
         depth_hint_dict = {}
         depth_hint_1hw = read_image_file(depth_hint_path, value_scale_factor=1 / 256)
