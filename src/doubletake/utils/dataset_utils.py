import os
import json
from pathlib import Path

from doubletake.datasets.arkitscenes_dataset import ARKitScenesDataset
from doubletake.datasets.blendedmvg import BlendedMVGDataset
from doubletake.datasets.dynamic_replica import DynamicReplicaDataset
from doubletake.datasets.kitti import KITTIDataset
from doubletake.datasets.matrix_city import MatrixCityDataset
from doubletake.datasets.scannet_dataset import ScannetDataset
from doubletake.datasets.seven_scenes_dataset import SevenScenesDataset
from doubletake.datasets.threer_scan_dataset import ThreeRScanDataset
from doubletake.datasets.vdr_dataset import VDRDataset
from doubletake.datasets.dtu_dataset import DTUDataset
from doubletake.datasets.hypersim import HypersimDataset
from doubletake.datasets.tartanair import TartanAirDataset
from doubletake.datasets.vkitti import VirtualKITTIDataset
from doubletake.datasets.nuscenes_dataset import NuScenesDataset
from doubletake.datasets.sailvos3d import SAILVOS3DDataset
from doubletake.datasets.waymo_dataset import WaymoDataset
from doubletake.datasets.mvssynth import MVSSynthDataset


def get_dataset(dataset_name, split_filepath, single_debug_scan_id=None, verbose=True):
    """Helper function for passing back the right dataset class, and helps with
    itentifying the scans in a split file.

    dataset_name: a string pointing to the right dataset name, allowed names
        are:
            - scannet
            - arkit: arkit format as obtained and processed by NeuralRecon
            - vdr
            - scanniverse
            - colmap: colmap text format.
            - 7scenes: processed and undistorted seven scenes.
    split_filepath: a path to a text file that contains a list of scans that
        will be passed back as a list called scans.
    single_debug_scan_id: if not None will override the split file and will
        be passed back in scans as the only item.
    verbose: if True will print the dataset name and number of scans.

    Returns:
        dataset_class: A handle to the right dataset class for use in
            creating objects of that class.
        scans: a lit of scans in the split file.
    """
    split_filepath = Path(os.environ["PWD"]) / split_filepath
    if dataset_name == "scannet":
        with open(split_filepath) as file:
            scans = file.readlines()
            scans = [scan.strip() for scan in scans]

        if single_debug_scan_id is not None:
            scans = [single_debug_scan_id]

        dataset_class = ScannetDataset
        if verbose:
            print(f"".center(80, "#"))
            print(f" ScanNet Dataset, number of scans: {len(scans)} ".center(80, "#"))
            print(f"".center(80, "#"))
            print("")

    elif dataset_name == "arkit":
        with open(split_filepath) as file:
            scans = file.readlines()
            scans = [scan.strip() for scan in scans]

        if single_debug_scan_id is not None:
            scans = [single_debug_scan_id]

        dataset_class = ARKitDataset
        if verbose:
            print(f"".center(80, "#"))
            print(f" ARKit Dataset, number of scans: {len(scans)} ".center(80, "#"))
            print(f"".center(80, "#"))
            print("")

    elif dataset_name == "vdr":
        with open(split_filepath) as file:
            scans = file.readlines()
            scans = [scan.strip() for scan in scans]

        if single_debug_scan_id is not None:
            scans = [single_debug_scan_id]

        if single_debug_scan_id is not None:
            scans = [single_debug_scan_id]

        dataset_class = VDRDataset

        if verbose:
            print(f"".center(80, "#"))
            print(f" VDR Dataset, number of scans: {len(scans)} ".center(80, "#"))
            print(f"".center(80, "#"))
            print("")

    elif dataset_name == "scanniverse":
        with open(split_filepath) as file:
            scans = file.readlines()
            scans = [scan.strip() for scan in scans]

        if single_debug_scan_id is not None:
            scans = [single_debug_scan_id]

        dataset_class = ScanniverseDataset
        if verbose:
            print(f"".center(80, "#"))
            print(f" Scanniverse Dataset, number of scans: {len(scans)} ".center(80, "#"))
            print(f"".center(80, "#"))
            print("")

    elif dataset_name == "colmap":
        with open(split_filepath) as file:
            scans = file.readlines()
            scans = [scan.strip() for scan in scans]

        if single_debug_scan_id is not None:
            scans = [single_debug_scan_id]

        dataset_class = ColmapDataset
        if verbose:
            print(f"".center(80, "#"))
            print(f" Colmap Dataset, number of scans: {len(scans)} ".center(80, "#"))
            print(f"".center(80, "#"))
            print("")

    elif dataset_name == "7scenes":
        with open(split_filepath) as file:
            scans = file.readlines()
            scans = [scan.strip() for scan in scans]

        if single_debug_scan_id is not None:
            scans = [single_debug_scan_id]

        dataset_class = SevenScenesDataset

        if verbose:
            print(f"".center(80, "#"))
            print(f" 7Scenes Dataset, number of scans: {len(scans)} ".center(80, "#"))
            print(f"".center(80, "#"))
            print("")

    elif dataset_name == "3rscan":
        with open(split_filepath) as file:
            scans = file.readlines()
            scans = [scan.strip() for scan in scans]

        if single_debug_scan_id is not None:
            scans = [single_debug_scan_id]

        dataset_class = ThreeRScanDataset

        if verbose:
            print(f"".center(80, "#"))
            print(f" 3RScan Dataset, number of scans: {len(scans)} ".center(80, "#"))
            print(f"".center(80, "#"))
            print("")

    elif dataset_name == "dtu":
        with open(split_filepath) as file:
            scans = file.readlines()
            scans = [scan.strip() for scan in scans]

        if single_debug_scan_id is not None:
            scans = [single_debug_scan_id]

        dataset_class = DTUDataset

        if verbose:
            print(f"".center(80, "#"))
            print(f" DTU Dataset, number of scans: {len(scans)} ".center(80, "#"))
            print(f"".center(80, "#"))
            print("")

    elif dataset_name == "hypersim":
        with open(split_filepath, "r") as file:
            scans = json.load(file)
            scans = [scan for scan in scans.keys()]

        if single_debug_scan_id is not None:
            scans = [single_debug_scan_id]

        dataset_class = HypersimDataset
        if verbose:
            print(f"".center(80, "#"))
            print(f" Hypersim Dataset, number of scans: {len(scans)} ".center(80, "#"))
            print(f"".center(80, "#"))
            print("")

    elif dataset_name == "tartanair":
        with open(split_filepath) as file:
            scans = file.readlines()
            scans = [scan.strip() for scan in scans]

        if single_debug_scan_id is not None:
            scans = [single_debug_scan_id]

        dataset_class = TartanAirDataset
        if verbose:
            print(f"".center(80, "#"))
            print(f" TartanAir Dataset, number of scans: {len(scans)} ".center(80, "#"))
            print(f"".center(80, "#"))
            print("")

    elif dataset_name == "blendedmvg":
        with open(split_filepath) as file:
            scans = file.readlines()
            scans = [scan.strip() for scan in scans]

        if single_debug_scan_id is not None:
            scans = [single_debug_scan_id]

        dataset_class = BlendedMVGDataset

        if verbose:
            print(f"".center(80, "#"))
            print(f" BlendedMVG Dataset, number of scans: {len(scans)} ".center(80, "#"))
            print(f"".center(80, "#"))
            print("")

    elif dataset_name == "dynamic_replica":
        with open(split_filepath) as file:
            scans = file.readlines()
            scans = [scan.strip() for scan in scans]

        if single_debug_scan_id is not None:
            scans = [single_debug_scan_id]

        dataset_class = DynamicReplicaDataset

        if verbose:
            print(f"".center(80, "#"))
            print(f" DynamicReplica Dataset, number of scans: {len(scans)} ".center(80, "#"))
            print(f"".center(80, "#"))
            print("")

    elif dataset_name == "matrix_city":
        with open(split_filepath) as file:
            scans = json.load(file)
            scans = scans.keys()

        if single_debug_scan_id is not None:
            scans = [single_debug_scan_id]

        dataset_class = MatrixCityDataset

        if verbose:
            print(f"".center(80, "#"))
            print(f" MatrixCity Dataset, number of scans: {len(scans)} ".center(80, "#"))
            print(f"".center(80, "#"))
            print("")

    elif dataset_name == "vkitti":
        with open(split_filepath) as file:
            scans = file.readlines()
            scans = [scan.strip() for scan in scans]

        if single_debug_scan_id is not None:
            scans = [single_debug_scan_id]

        dataset_class = VirtualKITTIDataset

        if verbose:
            print(f"".center(80, "#"))
            print(f" VirtualKITTI Dataset, number of scans: {len(scans)} ".center(80, "#"))
            print(f"".center(80, "#"))
            print("")

    elif dataset_name == "kitti":
        scans = KITTIDataset.SEQUENCES
        if single_debug_scan_id is not None:
            scans = [single_debug_scan_id]

        dataset_class = KITTIDataset

        if verbose:
            print(f"".center(80, "#"))
            print(f" KITTI Dataset, number of scans: {len(scans)} ".center(80, "#"))
            print(f"".center(80, "#"))
            print("")

    elif dataset_name == "nuscenes":
        dataset_class = NuScenesDataset
        scans = None

    elif dataset_name == "waymo":
        with open(split_filepath) as file:
            scans = file.readlines()
            scans = [scan.strip() for scan in scans]

        dataset_class = WaymoDataset
        with open(split_filepath) as file:
            scans = file.readlines()
            scans = [scan.strip() for scan in scans]

        if single_debug_scan_id is not None:
            scans = [single_debug_scan_id]

    elif dataset_name == "arkitscenes":
        with open(split_filepath) as file:
            scans = file.readlines()
            scans = [scan.strip() for scan in scans]

        if single_debug_scan_id is not None:
            scans = [single_debug_scan_id]

        dataset_class = ARKitScenesDataset
        if verbose:
            print(f"".center(80, "#"))
            print(f" ARKitScenes Dataset, number of scans: {len(scans)} ".center(80, "#"))
            print(f"".center(80, "#"))
            print("")

<<<<<<< HEAD
    elif dataset_name == "mvssynth":
=======
    elif dataset_name == "sailvos3d":
>>>>>>> 893aae93
        with open(split_filepath) as file:
            scans = file.readlines()
            scans = [scan.strip() for scan in scans]

        if single_debug_scan_id is not None:
            scans = [single_debug_scan_id]

<<<<<<< HEAD
        dataset_class = MVSSynthDataset
        if verbose:
            print(f"".center(80, "#"))
            print(f" MVSSynth Dataset, number of scans: {len(scans)} ".center(80, "#"))
            print(f"".center(80, "#"))
            print("")
=======
        dataset_class = SAILVOS3DDataset

        if verbose:
            print(f"".center(80, "#"))
            print(f" SAILVOS3D Dataset, number of scans: {len(scans)} ".center(80, "#"))
            print(f"".center(80, "#"))
            print("")


>>>>>>> 893aae93


    else:
        raise ValueError(f"Not a recognized dataset: {dataset_name}")

    return dataset_class, scans<|MERGE_RESOLUTION|>--- conflicted
+++ resolved
@@ -311,26 +311,30 @@
             print(f"".center(80, "#"))
             print("")
 
-<<<<<<< HEAD
     elif dataset_name == "mvssynth":
-=======
+
+        with open(split_filepath) as file:
+            scans = file.readlines()
+            scans = [scan.strip() for scan in scans]
+
+        if single_debug_scan_id is not None:
+            scans = [single_debug_scan_id]
+
+        dataset_class = MVSSynthDataset
+        if verbose:
+            print(f"".center(80, "#"))
+            print(f" MVSSynth Dataset, number of scans: {len(scans)} ".center(80, "#"))
+            print(f"".center(80, "#"))
+            print("")
     elif dataset_name == "sailvos3d":
->>>>>>> 893aae93
-        with open(split_filepath) as file:
-            scans = file.readlines()
-            scans = [scan.strip() for scan in scans]
-
-        if single_debug_scan_id is not None:
-            scans = [single_debug_scan_id]
-
-<<<<<<< HEAD
-        dataset_class = MVSSynthDataset
-        if verbose:
-            print(f"".center(80, "#"))
-            print(f" MVSSynth Dataset, number of scans: {len(scans)} ".center(80, "#"))
-            print(f"".center(80, "#"))
-            print("")
-=======
+
+        with open(split_filepath) as file:
+            scans = file.readlines()
+            scans = [scan.strip() for scan in scans]
+
+        if single_debug_scan_id is not None:
+            scans = [single_debug_scan_id]
+
         dataset_class = SAILVOS3DDataset
 
         if verbose:
@@ -340,7 +344,6 @@
             print("")
 
 
->>>>>>> 893aae93
 
 
     else:
