--- conflicted
+++ resolved
@@ -324,11 +324,7 @@
         sensor_data_dir = os.path.join(scene_path, "sensor_data")
 
         cached_resized_path = os.path.join(
-<<<<<<< HEAD
-            sensor_data_dir, f"frame-{frame_id}.color.{640}.png"
-=======
             sensor_data_dir, f"frame-{frame_id}.color.640.png"
->>>>>>> 623d83f1
         )
         # check if we have cached resized images on disk first
         if os.path.exists(cached_resized_path):
