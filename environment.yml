name: fmvs
channels:
  - default
  - pytorch
  - conda-forge
  - nvidia
  - pytorch3d
dependencies:
  - python=3.9.19
  - clang=15.0.7
  - llvm-openmp=15.0.7
  - numpy=1.26.4
  - pytorch=2.0.1
  - torchvision
  - pytorch-cuda=11.7
  # - cudatoolkit=11.8  # for metric3d
<<<<<<< HEAD
  # - cudatoolkit-dev=11.7  # for nvcc for metric3d
=======
  - cudatoolkit-dev=11.7  # for nvcc for metric3d
>>>>>>> 0765bb49
  - lightning=2.0.0
  - pytorch3d # mesh rendering, https://github.com/facebookresearch/pytorch3d/issues/1679
  - pillow # image op
  - tensorboard # logging
  - matplotlib # plotting
  - h5py
  - pip
  - pip:
    - black==23.1.0
    - isort==5.12.0
    - kornia==0.6.7 # gradients
    - antialiased-cnns # anti aliased resnet
    - efficientnet_pytorch
    - timm # efficent
    - trimesh # mesh loading/storage, and mesh generation
    - transforms3d # for NeuralRecon's arkit
    - einops # batching one liners
    - moviepy # storing videos
    - pyrender # rendering meshes
    - open3d==0.14.1 # mesh fusion
    - scipy # transformations and a few others
    - protobuf<4.21.0 # lighting/tensorboard fix
    - setuptools==59.5.0 # fix for tensorboard
    - pytest==7.2.2
    - pytest-cov==2.7.1
    - pytest-timeout==2.1.0
    - pytest-fail-slow==0.3.0
    - loguru==0.7.2
    # - https://github.com/JamieWatson683/scikit-image/archive/single_mesh.zip # single mesh exporting for measure.marching_cubes
    - opencv-python==4.9.0.80
    - ninja==1.11.1.1
    - ray[train]
    - nuscenes-devkit # nuscenes dataset
    - pandas
    - pytoml
    - scikit-image
    - pyqt5
    - dill
    - easydict
    # - mmcv  # needed to run Metric3D baseline
    # - xformers==0.0.24  # needed to run UniDepth baseline
    # - dask[dataframe]==2023.3.1  # needed to load waymo
    # - tensorflow==2.12  # needed to load waymo<|MERGE_RESOLUTION|>--- conflicted
+++ resolved
@@ -14,11 +14,7 @@
   - torchvision
   - pytorch-cuda=11.7
   # - cudatoolkit=11.8  # for metric3d
-<<<<<<< HEAD
-  # - cudatoolkit-dev=11.7  # for nvcc for metric3d
-=======
   - cudatoolkit-dev=11.7  # for nvcc for metric3d
->>>>>>> 0765bb49
   - lightning=2.0.0
   - pytorch3d # mesh rendering, https://github.com/facebookresearch/pytorch3d/issues/1679
   - pillow # image op
