name: fmvs
channels:
  - default
  - pytorch
  - conda-forge
  - nvidia
  - pytorch3d
dependencies:
  - python=3.9.19
  - clang=15.0.7
  - llvm-openmp=15.0.7
  - numpy=1.26.4
  - pytorch=2.0.1
  - torchvision
  - pytorch-cuda=11.7
  # - cudatoolkit=11.8  # for metric3d
  - cudatoolkit-dev=11.7  # for nvcc for metric3d
  - lightning=2.0.0
  - pytorch3d # mesh rendering, https://github.com/facebookresearch/pytorch3d/issues/1679
  - pillow # image op
  - tensorboard # logging
  - matplotlib # plotting
  - h5py
  - pip
  - pip:
    - black==23.1.0
    - isort==5.12.0
    - kornia==0.6.7 # gradients
    - antialiased-cnns # anti aliased resnet
    - efficientnet_pytorch
    - timm # efficent
    - trimesh # mesh loading/storage, and mesh generation
    - transforms3d # for NeuralRecon's arkit
    - einops # batching one liners
    - moviepy # storing videos
    - pyrender # rendering meshes
    - open3d==0.14.1 # mesh fusion
    - scipy # transformations and a few others
    - protobuf<4.21.0 # lighting/tensorboard fix
    - setuptools==59.5.0 # fix for tensorboard
    - pytest==7.2.2
    - pytest-cov==2.7.1
    - pytest-timeout==2.1.0
    - pytest-fail-slow==0.3.0
    - loguru==0.7.2
    # - https://github.com/JamieWatson683/scikit-image/archive/single_mesh.zip # single mesh exporting for measure.marching_cubes
    - opencv-python==4.9.0.80
    - ninja==1.11.1.1
    - ray[train]
    - nuscenes-devkit # nuscenes dataset
    - pandas
    - pytoml
    - scikit-image
    - pyqt5
    - dill
<<<<<<< HEAD
    - easydict
    - mmcv  # needed to run Metric3D baseline
    - xformers==0.0.24  # needed to run UniDepth baseline
    - dask[dataframe]==2023.3.1  # needed to load waymo
    - tensorflow==2.12  # needed to load waymo
=======
    - easydict
>>>>>>> 1437b302
<|MERGE_RESOLUTION|>--- conflicted
+++ resolved
@@ -53,12 +53,8 @@
     - scikit-image
     - pyqt5
     - dill
-<<<<<<< HEAD
     - easydict
     - mmcv  # needed to run Metric3D baseline
     - xformers==0.0.24  # needed to run UniDepth baseline
     - dask[dataframe]==2023.3.1  # needed to load waymo
-    - tensorflow==2.12  # needed to load waymo
-=======
-    - easydict
->>>>>>> 1437b302
+    - tensorflow==2.12  # needed to load waymo